/*
 * This file is part of the MicroPython project, http://micropython.org/
 *
 * The MIT License (MIT)
 *
 * Copyright (c) 2013, 2014 Damien P. George
 * Copyright (c) 2016 Glenn Ruben Bakke
 *
 * Permission is hereby granted, free of charge, to any person obtaining a copy
 * of this software and associated documentation files (the "Software"), to deal
 * in the Software without restriction, including without limitation the rights
 * to use, copy, modify, merge, publish, distribute, sublicense, and/or sell
 * copies of the Software, and to permit persons to whom the Software is
 * furnished to do so, subject to the following conditions:
 *
 * The above copyright notice and this permission notice shall be included in
 * all copies or substantial portions of the Software.
 *
 * THE SOFTWARE IS PROVIDED "AS IS", WITHOUT WARRANTY OF ANY KIND, EXPRESS OR
 * IMPLIED, INCLUDING BUT NOT LIMITED TO THE WARRANTIES OF MERCHANTABILITY,
 * FITNESS FOR A PARTICULAR PURPOSE AND NONINFRINGEMENT. IN NO EVENT SHALL THE
 * AUTHORS OR COPYRIGHT HOLDERS BE LIABLE FOR ANY CLAIM, DAMAGES OR OTHER
 * LIABILITY, WHETHER IN AN ACTION OF CONTRACT, TORT OR OTHERWISE, ARISING FROM,
 * OUT OF OR IN CONNECTION WITH THE SOFTWARE OR THE USE OR OTHER DEALINGS IN
 * THE SOFTWARE.
 */


#include <stdio.h>
#include <stdint.h>
#include <string.h>

#include "py/nlr.h"
#include "py/runtime.h"
#include "py/mphal.h"
#include "pin.h"
#include "nrf_gpio.h"

/// \moduleref pyb
/// \class Pin - control I/O pins
///
/// A pin is the basic object to control I/O pins.  It has methods to set
/// the mode of the pin (input, output, etc) and methods to get and set the
/// digital logic level.  For analog control of a pin, see the ADC class.
///
/// Usage Model:
///
/// All Board Pins are predefined as pyb.Pin.board.Name
///
///     x1_pin = pyb.Pin.board.X1
///
///     g = pyb.Pin(pyb.Pin.board.X1, pyb.Pin.IN)
///
/// CPU pins which correspond to the board pins are available
/// as `pyb.cpu.Name`. For the CPU pins, the names are the port letter
/// followed by the pin number. On the PYBv1.0, `pyb.Pin.board.X1` and
/// `pyb.Pin.cpu.B6` are the same pin.
///
/// You can also use strings:
///
///     g = pyb.Pin('X1', pyb.Pin.OUT_PP)
///
/// Users can add their own names:
///
///     MyMapperDict = { 'LeftMotorDir' : pyb.Pin.cpu.C12 }
///     pyb.Pin.dict(MyMapperDict)
///     g = pyb.Pin("LeftMotorDir", pyb.Pin.OUT_OD)
///
/// and can query mappings
///
///     pin = pyb.Pin("LeftMotorDir")
///
/// Users can also add their own mapping function:
///
///     def MyMapper(pin_name):
///        if pin_name == "LeftMotorDir":
///            return pyb.Pin.cpu.A0
///
///     pyb.Pin.mapper(MyMapper)
///
/// So, if you were to call: `pyb.Pin("LeftMotorDir", pyb.Pin.OUT_PP)`
/// then `"LeftMotorDir"` is passed directly to the mapper function.
///
/// To summarise, the following order determines how things get mapped into
/// an ordinal pin number:
///
/// 1. Directly specify a pin object
/// 2. User supplied mapping function
/// 3. User supplied mapping (object must be usable as a dictionary key)
/// 4. Supply a string which matches a board pin
/// 5. Supply a string which matches a CPU port/pin
///
/// You can set `pyb.Pin.debug(True)` to get some debug information about
/// how a particular object gets mapped to a pin.

#define PIN_DEBUG (0)

// Pin class variables
#if PIN_DEBUG
STATIC bool pin_class_debug;
#else
#define pin_class_debug (0)
#endif

void pin_init0(void) {
    MP_STATE_PORT(pin_class_mapper) = mp_const_none;
    MP_STATE_PORT(pin_class_map_dict) = mp_const_none;

    #if PIN_DEBUG
    pin_class_debug = false;
<<<<<<< HEAD
=======
    #endif

    hal_gpio_register_callback(gpio_irq_event_callback);
>>>>>>> 33fc69f9
}

// C API used to convert a user-supplied pin name into an ordinal pin number.
const pin_obj_t *pin_find(mp_obj_t user_obj) {
    const pin_obj_t *pin_obj;

    // If a pin was provided, then use it
    if (MP_OBJ_IS_TYPE(user_obj, &pin_type)) {
        pin_obj = user_obj;
        if (pin_class_debug) {
            printf("Pin map passed pin ");
            mp_obj_print((mp_obj_t)pin_obj, PRINT_STR);
            printf("\n");
        }
        return pin_obj;
    }

    if (MP_STATE_PORT(pin_class_mapper) != mp_const_none) {
        pin_obj = mp_call_function_1(MP_STATE_PORT(pin_class_mapper), user_obj);
        if (pin_obj != mp_const_none) {
            if (!MP_OBJ_IS_TYPE(pin_obj, &pin_type)) {
                mp_raise_ValueError("Pin.mapper didn't return a Pin object");
            }
            if (pin_class_debug) {
                printf("Pin.mapper maps ");
                mp_obj_print(user_obj, PRINT_REPR);
                printf(" to ");
                mp_obj_print((mp_obj_t)pin_obj, PRINT_STR);
                printf("\n");
            }
            return pin_obj;
        }
        // The pin mapping function returned mp_const_none, fall through to
        // other lookup methods.
    }

    if (MP_STATE_PORT(pin_class_map_dict) != mp_const_none) {
        mp_map_t *pin_map_map = mp_obj_dict_get_map(MP_STATE_PORT(pin_class_map_dict));
        mp_map_elem_t *elem = mp_map_lookup(pin_map_map, user_obj, MP_MAP_LOOKUP);
        if (elem != NULL && elem->value != NULL) {
            pin_obj = elem->value;
            if (pin_class_debug) {
                printf("Pin.map_dict maps ");
                mp_obj_print(user_obj, PRINT_REPR);
                printf(" to ");
                mp_obj_print((mp_obj_t)pin_obj, PRINT_STR);
                printf("\n");
            }
            return pin_obj;
        }
    }

    // See if the pin name matches a board pin
    pin_obj = pin_find_named_pin(&pin_board_pins_locals_dict, user_obj);
    if (pin_obj) {
        if (pin_class_debug) {
            printf("Pin.board maps ");
            mp_obj_print(user_obj, PRINT_REPR);
            printf(" to ");
            mp_obj_print((mp_obj_t)pin_obj, PRINT_STR);
            printf("\n");
        }
        return pin_obj;
    }

    // See if the pin name matches a cpu pin
    pin_obj = pin_find_named_pin(&pin_cpu_pins_locals_dict, user_obj);
    if (pin_obj) {
        if (pin_class_debug) {
            printf("Pin.cpu maps ");
            mp_obj_print(user_obj, PRINT_REPR);
            printf(" to ");
            mp_obj_print((mp_obj_t)pin_obj, PRINT_STR);
            printf("\n");
        }
        return pin_obj;
    }

    nlr_raise(mp_obj_new_exception_msg_varg(&mp_type_ValueError, "pin '%s' not a valid pin identifier", mp_obj_str_get_str(user_obj)));
}

/// \method __str__()
/// Return a string describing the pin object.
STATIC void pin_print(const mp_print_t *print, mp_obj_t self_in, mp_print_kind_t kind) {
    pin_obj_t *self = self_in;

    // pin name
    mp_printf(print, "Pin(Pin.cpu.%q, mode=Pin.", self->name);
    mp_printf(print, "port=0x%x, ", self->port);
    mp_printf(print, "pin=0x%x, ", self->pin);
    mp_printf(print, "pin_mask=0x%x,", self->pin_mask);
/*
    uint32_t mode = pin_get_mode(self);

    if (mode == GPIO_MODE_ANALOG) {
        // analog
        mp_print_str(print, "ANALOG)");

    } else {
        // IO mode
        bool af = false;
        qstr mode_qst;
        if (mode == GPIO_MODE_INPUT) {
            mode_qst = MP_QSTR_IN;
        } else if (mode == GPIO_MODE_OUTPUT_PP) {
            mode_qst = MP_QSTR_OUT;
        } else if (mode == GPIO_MODE_OUTPUT_OD) {
            mode_qst = MP_QSTR_OPEN_DRAIN;
        } else {
            af = true;
            if (mode == GPIO_MODE_AF_PP) {
                mode_qst = MP_QSTR_ALT;
            } else {
                mode_qst = MP_QSTR_ALT_OPEN_DRAIN;
            }
        }
        mp_print_str(print, qstr_str(mode_qst));
        // pull mode
        qstr pull_qst = MP_QSTR_NULL;
        uint32_t pull = pin_get_pull(self);
        if (pull == GPIO_PULLUP) {
            pull_qst = MP_QSTR_PULL_UP;
        } else if (pull == GPIO_PULLDOWN) {
            pull_qst = MP_QSTR_PULL_DOWN;
        }
        if (pull_qst != MP_QSTR_NULL) {
            mp_printf(print, ", pull=Pin.%q", pull_qst);
        }
        // AF mode
        if (af) {
            mp_uint_t af_idx = pin_get_af(self);
            const pin_af_obj_t *af_obj = pin_find_af_by_index(self, af_idx);
            if (af_obj == NULL) {
                mp_printf(print, ", af=%d)", af_idx);
            } else {
                mp_printf(print, ", af=Pin.%q)", af_obj->name);
            }
        } else {
*/
            mp_print_str(print, ")");
   /*     }
    }*/

}

STATIC mp_obj_t pin_obj_init_helper(const pin_obj_t *pin, mp_uint_t n_args, const mp_obj_t *args, mp_map_t *kw_args);

/// \classmethod \constructor(id, ...)
/// Create a new Pin object associated with the id.  If additional arguments are given,
/// they are used to initialise the pin.  See `init`.
STATIC mp_obj_t pin_make_new(const mp_obj_type_t *type, mp_uint_t n_args, mp_uint_t n_kw, const mp_obj_t *args) {
    mp_arg_check_num(n_args, n_kw, 1, MP_OBJ_FUN_ARGS_MAX, true);

    // Run an argument through the mapper and return the result.
    const pin_obj_t *pin = pin_find(args[0]);

    if (n_args > 1 || n_kw > 0) {
        // pin mode given, so configure this GPIO
        mp_map_t kw_args;
        mp_map_init_fixed_table(&kw_args, n_kw, args + n_args);
        pin_obj_init_helper(pin, n_args - 1, args + 1, &kw_args);
    }

    return (mp_obj_t)pin;
}

// fast method for getting/setting pin value
STATIC mp_obj_t pin_call(mp_obj_t self_in, mp_uint_t n_args, mp_uint_t n_kw, const mp_obj_t *args) {
    mp_arg_check_num(n_args, n_kw, 0, 1, false);
    pin_obj_t *self = self_in;
    if (n_args == 0) {
        // get pin
        return MP_OBJ_NEW_SMALL_INT(mp_hal_pin_read(self));
    } else {
        // set pin
        mp_hal_pin_write(self, mp_obj_is_true(args[0]));
        return mp_const_none;
    }
}

STATIC mp_obj_t pin_off(mp_obj_t self_in) {
    pin_obj_t *self = self_in;
    mp_hal_pin_low(self);
    return mp_const_none;
}
STATIC MP_DEFINE_CONST_FUN_OBJ_1(pin_off_obj, pin_off);

STATIC mp_obj_t pin_on(mp_obj_t self_in) {
    pin_obj_t *self = self_in;
    mp_hal_pin_high(self);
    return mp_const_none;
}
STATIC MP_DEFINE_CONST_FUN_OBJ_1(pin_on_obj, pin_on);

/// \classmethod mapper([fun])
/// Get or set the pin mapper function.
STATIC mp_obj_t pin_mapper(mp_uint_t n_args, const mp_obj_t *args) {
    if (n_args > 1) {
        MP_STATE_PORT(pin_class_mapper) = args[1];
        return mp_const_none;
    }
    return MP_STATE_PORT(pin_class_mapper);
}
STATIC MP_DEFINE_CONST_FUN_OBJ_VAR_BETWEEN(pin_mapper_fun_obj, 1, 2, pin_mapper);
STATIC MP_DEFINE_CONST_CLASSMETHOD_OBJ(pin_mapper_obj, (mp_obj_t)&pin_mapper_fun_obj);

/// \classmethod dict([dict])
/// Get or set the pin mapper dictionary.
STATIC mp_obj_t pin_map_dict(mp_uint_t n_args, const mp_obj_t *args) {
    if (n_args > 1) {
        MP_STATE_PORT(pin_class_map_dict) = args[1];
        return mp_const_none;
    }
    return MP_STATE_PORT(pin_class_map_dict);
}
STATIC MP_DEFINE_CONST_FUN_OBJ_VAR_BETWEEN(pin_map_dict_fun_obj, 1, 2, pin_map_dict);
STATIC MP_DEFINE_CONST_CLASSMETHOD_OBJ(pin_map_dict_obj, (mp_obj_t)&pin_map_dict_fun_obj);

/// \classmethod af_list()
/// Returns an array of alternate functions available for this pin.
STATIC mp_obj_t pin_af_list(mp_obj_t self_in) {
    pin_obj_t *self = self_in;
    mp_obj_t result = mp_obj_new_list(0, NULL);

    const pin_af_obj_t *af = self->af;
    for (mp_uint_t i = 0; i < self->num_af; i++, af++) {
        mp_obj_list_append(result, (mp_obj_t)af);
    }
    return result;
}
STATIC MP_DEFINE_CONST_FUN_OBJ_1(pin_af_list_obj, pin_af_list);

#if PIN_DEBUG
/// \classmethod debug([state])
/// Get or set the debugging state (`True` or `False` for on or off).
STATIC mp_obj_t pin_debug(mp_uint_t n_args, const mp_obj_t *args) {
    if (n_args > 1) {
        pin_class_debug = mp_obj_is_true(args[1]);
        return mp_const_none;
    }
    return mp_obj_new_bool(pin_class_debug);
}
STATIC MP_DEFINE_CONST_FUN_OBJ_VAR_BETWEEN(pin_debug_fun_obj, 1, 2, pin_debug);
STATIC MP_DEFINE_CONST_CLASSMETHOD_OBJ(pin_debug_obj, (mp_obj_t)&pin_debug_fun_obj);
#endif

// init(mode, pull=None, af=-1, *, value, alt)
STATIC mp_obj_t pin_obj_init_helper(const pin_obj_t *self, mp_uint_t n_args, const mp_obj_t *pos_args, mp_map_t *kw_args) {
    static const mp_arg_t allowed_args[] = {
        { MP_QSTR_mode, MP_ARG_REQUIRED | MP_ARG_INT },
        { MP_QSTR_pull, MP_ARG_OBJ, {.u_obj = mp_const_none}},
        { MP_QSTR_af, MP_ARG_INT, {.u_int = -1}}, // legacy
        { MP_QSTR_value, MP_ARG_KW_ONLY | MP_ARG_OBJ, {.u_obj = MP_OBJ_NULL}},
        { MP_QSTR_alt, MP_ARG_KW_ONLY | MP_ARG_INT, {.u_int = -1}},
    };

    // parse args
    mp_arg_val_t args[MP_ARRAY_SIZE(allowed_args)];
    mp_arg_parse_all(n_args, pos_args, kw_args, MP_ARRAY_SIZE(allowed_args), allowed_args, args);

    // get pull mode
    nrf_gpio_pin_pull_t pull = NRF_GPIO_PIN_NOPULL;
    if (args[1].u_obj != mp_const_none) {
        pull = (nrf_gpio_pin_pull_t)mp_obj_get_int(args[1].u_obj);
    }

    // if given, set the pin value before initialising to prevent glitches
    if (args[3].u_obj != MP_OBJ_NULL) {
        mp_hal_pin_write(self, mp_obj_is_true(args[3].u_obj));
    }


    // get io mode
    nrf_gpio_pin_dir_t mode = (nrf_gpio_pin_dir_t)args[0].u_int;

    // Connect input or not
    nrf_gpio_pin_input_t input = (mode == NRF_GPIO_PIN_DIR_INPUT) ? NRF_GPIO_PIN_INPUT_CONNECT 
	                                                          : NRF_GPIO_PIN_INPUT_DISCONNECT;

    if (mode == NRF_GPIO_PIN_DIR_OUTPUT || mode == NRF_GPIO_PIN_DIR_INPUT) {
        nrf_gpio_cfg(self->pin,
                     mode,
                     input,
                     pull,
                     NRF_GPIO_PIN_S0S1,
                     NRF_GPIO_PIN_NOSENSE);
    } else {
        nlr_raise(mp_obj_new_exception_msg_varg(&mp_type_ValueError, "invalid pin mode: %d", mode));
    }

    return mp_const_none;
}

STATIC mp_obj_t pin_obj_init(mp_uint_t n_args, const mp_obj_t *args, mp_map_t *kw_args) {
    return pin_obj_init_helper(args[0], n_args - 1, args + 1, kw_args);
}
MP_DEFINE_CONST_FUN_OBJ_KW(pin_init_obj, 1, pin_obj_init);

/// \method value([value])
/// Get or set the digital logic level of the pin:
///
///   - With no argument, return 0 or 1 depending on the logic level of the pin.
///   - With `value` given, set the logic level of the pin.  `value` can be
///   anything that converts to a boolean.  If it converts to `True`, the pin
///   is set high, otherwise it is set low.
STATIC mp_obj_t pin_value(mp_uint_t n_args, const mp_obj_t *args) {
    return pin_call(args[0], n_args - 1, 0, args + 1);
}
STATIC MP_DEFINE_CONST_FUN_OBJ_VAR_BETWEEN(pin_value_obj, 1, 2, pin_value);

/// \method low()
/// Set the pin to a low logic level.
STATIC mp_obj_t pin_low(mp_obj_t self_in) {
    pin_obj_t *self = self_in;
    mp_hal_pin_low(self);
    return mp_const_none;
}
STATIC MP_DEFINE_CONST_FUN_OBJ_1(pin_low_obj, pin_low);

/// \method high()
/// Set the pin to a high logic level.
STATIC mp_obj_t pin_high(mp_obj_t self_in) {
    pin_obj_t *self = self_in;
    mp_hal_pin_high(self);
    return mp_const_none;
}
STATIC MP_DEFINE_CONST_FUN_OBJ_1(pin_high_obj, pin_high);

/// \method name()
/// Get the pin name.
STATIC mp_obj_t pin_name(mp_obj_t self_in) {
    pin_obj_t *self = self_in;
    return MP_OBJ_NEW_QSTR(self->name);
}
STATIC MP_DEFINE_CONST_FUN_OBJ_1(pin_name_obj, pin_name);

/// \method names()
/// Returns the cpu and board names for this pin.
STATIC mp_obj_t pin_names(mp_obj_t self_in) {
    pin_obj_t *self = self_in;
    mp_obj_t result = mp_obj_new_list(0, NULL);
    mp_obj_list_append(result, MP_OBJ_NEW_QSTR(self->name));

    mp_map_t *map = mp_obj_dict_get_map((mp_obj_t)&pin_board_pins_locals_dict);
    mp_map_elem_t *elem = map->table;

    for (mp_uint_t i = 0; i < map->used; i++, elem++) {
        if (elem->value == self) {
            mp_obj_list_append(result, elem->key);
        }
    }
    return result;
}
STATIC MP_DEFINE_CONST_FUN_OBJ_1(pin_names_obj, pin_names);

/// \method port()
/// Get the pin port.
STATIC mp_obj_t pin_port(mp_obj_t self_in) {
    pin_obj_t *self = self_in;
    return MP_OBJ_NEW_SMALL_INT(self->port);
}
STATIC MP_DEFINE_CONST_FUN_OBJ_1(pin_port_obj, pin_port);

/// \method pin()
/// Get the pin number.
STATIC mp_obj_t pin_pin(mp_obj_t self_in) {
    pin_obj_t *self = self_in;
    return MP_OBJ_NEW_SMALL_INT(self->pin);
}
STATIC MP_DEFINE_CONST_FUN_OBJ_1(pin_pin_obj, pin_pin);

/// \method gpio()
/// Returns the base address of the GPIO block associated with this pin.
STATIC mp_obj_t pin_gpio(mp_obj_t self_in) {
    pin_obj_t *self = self_in;
    return MP_OBJ_NEW_SMALL_INT((mp_int_t)self->gpio);
}
STATIC MP_DEFINE_CONST_FUN_OBJ_1(pin_gpio_obj, pin_gpio);

/// \method mode()
/// Returns the currently configured mode of the pin. The integer returned
/// will match one of the allowed constants for the mode argument to the init
/// function.
STATIC mp_obj_t pin_mode(mp_obj_t self_in) {
    return mp_const_none; // TODO: MP_OBJ_NEW_SMALL_INT(pin_get_mode(self_in));
}
STATIC MP_DEFINE_CONST_FUN_OBJ_1(pin_mode_obj, pin_mode);

/// \method pull()
/// Returns the currently configured pull of the pin. The integer returned
/// will match one of the allowed constants for the pull argument to the init
/// function.
STATIC mp_obj_t pin_pull(mp_obj_t self_in) {
    return mp_const_none; // TODO: MP_OBJ_NEW_SMALL_INT(pin_get_pull(self_in));
}
STATIC MP_DEFINE_CONST_FUN_OBJ_1(pin_pull_obj, pin_pull);

/// \method af()
/// Returns the currently configured alternate-function of the pin. The
/// integer returned will match one of the allowed constants for the af
/// argument to the init function.
STATIC mp_obj_t pin_af(mp_obj_t self_in) {
    return mp_const_none; // TODO: MP_OBJ_NEW_SMALL_INT(pin_get_af(self_in));
}
STATIC MP_DEFINE_CONST_FUN_OBJ_1(pin_af_obj, pin_af);

/*
STATIC mp_obj_t pin_irq(size_t n_args, const mp_obj_t *pos_args, mp_map_t *kw_args) {
    static const mp_arg_t allowed_args[] = {
        { MP_QSTR_handler, MP_ARG_OBJ,  {.u_obj = mp_const_none} },
        { MP_QSTR_trigger, MP_ARG_INT,  {.u_int = HAL_GPIO_POLARITY_EVENT_TOGGLE} },
        { MP_QSTR_wake,    MP_ARG_BOOL, {.u_bool = false} },
    };
    pin_obj_t *self = MP_OBJ_TO_PTR(pos_args[0]);
    mp_arg_val_t args[MP_ARRAY_SIZE(allowed_args)];
    mp_arg_parse_all(n_args - 1, pos_args + 1, kw_args, MP_ARRAY_SIZE(allowed_args), allowed_args, args);

    (void)self;

    // return the irq object
    return mp_const_none;
}
STATIC MP_DEFINE_CONST_FUN_OBJ_KW(pin_irq_obj, 1, pin_irq);
*/

STATIC const mp_rom_map_elem_t pin_locals_dict_table[] = {
    // instance methods
    { MP_ROM_QSTR(MP_QSTR_init),    MP_ROM_PTR(&pin_init_obj) },
    { MP_ROM_QSTR(MP_QSTR_value),   MP_ROM_PTR(&pin_value_obj) },
    { MP_ROM_QSTR(MP_QSTR_off),     MP_ROM_PTR(&pin_off_obj) },
    { MP_ROM_QSTR(MP_QSTR_on),      MP_ROM_PTR(&pin_on_obj) },
    { MP_ROM_QSTR(MP_QSTR_low),     MP_ROM_PTR(&pin_low_obj) },
    { MP_ROM_QSTR(MP_QSTR_high),    MP_ROM_PTR(&pin_high_obj) },
    { MP_ROM_QSTR(MP_QSTR_name),    MP_ROM_PTR(&pin_name_obj) },
    { MP_ROM_QSTR(MP_QSTR_names),   MP_ROM_PTR(&pin_names_obj) },
    { MP_ROM_QSTR(MP_QSTR_af_list), MP_ROM_PTR(&pin_af_list_obj) },
    { MP_ROM_QSTR(MP_QSTR_port),    MP_ROM_PTR(&pin_port_obj) },
    { MP_ROM_QSTR(MP_QSTR_pin),     MP_ROM_PTR(&pin_pin_obj) },
    { MP_ROM_QSTR(MP_QSTR_gpio),    MP_ROM_PTR(&pin_gpio_obj) },
    { MP_ROM_QSTR(MP_QSTR_mode),    MP_ROM_PTR(&pin_mode_obj) },
    { MP_ROM_QSTR(MP_QSTR_pull),    MP_ROM_PTR(&pin_pull_obj) },
    { MP_ROM_QSTR(MP_QSTR_af),      MP_ROM_PTR(&pin_af_obj) },
//    { MP_ROM_QSTR(MP_QSTR_irq),     MP_ROM_PTR(&pin_irq_obj) },

    // class methods
    { MP_ROM_QSTR(MP_QSTR_mapper),  MP_ROM_PTR(&pin_mapper_obj) },
    { MP_ROM_QSTR(MP_QSTR_dict),    MP_ROM_PTR(&pin_map_dict_obj) },
    #if PIN_DEBUG
    { MP_ROM_QSTR(MP_QSTR_debug),   MP_ROM_PTR(&pin_debug_obj) },
    #endif

    // class attributes
    { MP_ROM_QSTR(MP_QSTR_board),   MP_ROM_PTR(&pin_board_pins_obj_type) },
    { MP_ROM_QSTR(MP_QSTR_cpu),     MP_ROM_PTR(&pin_cpu_pins_obj_type) },

    // class constants
    { MP_ROM_QSTR(MP_QSTR_IN),        MP_ROM_INT(NRF_GPIO_PIN_DIR_INPUT) },
    { MP_ROM_QSTR(MP_QSTR_OUT),       MP_ROM_INT(NRF_GPIO_PIN_DIR_OUTPUT) },
/*
    { MP_ROM_QSTR(MP_QSTR_OPEN_DRAIN),     MP_ROM_INT(GPIO_MODE_OUTPUT_OD) },
    { MP_ROM_QSTR(MP_QSTR_ALT),            MP_ROM_INT(GPIO_MODE_AF_PP) },
    { MP_ROM_QSTR(MP_QSTR_ALT_OPEN_DRAIN), MP_ROM_INT(GPIO_MODE_AF_OD) },
    { MP_ROM_QSTR(MP_QSTR_ANALOG),         MP_ROM_INT(GPIO_MODE_ANALOG) },
*/
    { MP_ROM_QSTR(MP_QSTR_PULL_DISABLED), MP_ROM_INT(NRF_GPIO_PIN_NOPULL) },
    { MP_ROM_QSTR(MP_QSTR_PULL_UP),       MP_ROM_INT(NRF_GPIO_PIN_PULLUP) },
    { MP_ROM_QSTR(MP_QSTR_PULL_DOWN),     MP_ROM_INT(NRF_GPIO_PIN_PULLDOWN) },
/*
    // IRQ triggers, can be or'd together
    { MP_ROM_QSTR(MP_QSTR_IRQ_RISING),    MP_ROM_INT(HAL_GPIO_POLARITY_EVENT_LOW_TO_HIGH) },
    { MP_ROM_QSTR(MP_QSTR_IRQ_FALLING),   MP_ROM_INT(HAL_GPIO_POLARITY_EVENT_HIGH_TO_LOW) },

    // legacy class constants
    { MP_ROM_QSTR(MP_QSTR_OUT_PP),    MP_ROM_INT(GPIO_MODE_OUTPUT_PP) },
    { MP_ROM_QSTR(MP_QSTR_OUT_OD),    MP_ROM_INT(GPIO_MODE_OUTPUT_OD) },
    { MP_ROM_QSTR(MP_QSTR_AF_PP),     MP_ROM_INT(GPIO_MODE_AF_PP) },
    { MP_ROM_QSTR(MP_QSTR_AF_OD),     MP_ROM_INT(GPIO_MODE_AF_OD) },
    { MP_ROM_QSTR(MP_QSTR_PULL_NONE), MP_ROM_INT(GPIO_NOPULL) },
*/
#include "genhdr/pins_af_const.h"
};

STATIC MP_DEFINE_CONST_DICT(pin_locals_dict, pin_locals_dict_table);

const mp_obj_type_t pin_type = {
    { &mp_type_type },
    .name = MP_QSTR_Pin,
    .print = pin_print,
    .make_new = pin_make_new,
    .call = pin_call,
    .locals_dict = (mp_obj_dict_t*)&pin_locals_dict,
};

/// \moduleref pyb
/// \class PinAF - Pin Alternate Functions
///
/// A Pin represents a physical pin on the microcprocessor. Each pin
/// can have a variety of functions (GPIO, I2C SDA, etc). Each PinAF
/// object represents a particular function for a pin.
///
/// Usage Model:
///
///     x3 = pyb.Pin.board.X3
///     x3_af = x3.af_list()
///
/// x3_af will now contain an array of PinAF objects which are availble on
/// pin X3.
///
/// For the pyboard, x3_af would contain:
///     [Pin.AF1_TIM2, Pin.AF2_TIM5, Pin.AF3_TIM9, Pin.AF7_USART2]
///
/// Normally, each peripheral would configure the af automatically, but sometimes
/// the same function is available on multiple pins, and having more control
/// is desired.
///
/// To configure X3 to expose TIM2_CH3, you could use:
///    pin = pyb.Pin(pyb.Pin.board.X3, mode=pyb.Pin.AF_PP, af=pyb.Pin.AF1_TIM2)
/// or:
///    pin = pyb.Pin(pyb.Pin.board.X3, mode=pyb.Pin.AF_PP, af=1)

/// \method __str__()
/// Return a string describing the alternate function.
STATIC void pin_af_obj_print(const mp_print_t *print, mp_obj_t self_in, mp_print_kind_t kind) {
    pin_af_obj_t *self = self_in;
    mp_printf(print, "Pin.%q", self->name);
}

/// \method index()
/// Return the alternate function index.
STATIC mp_obj_t pin_af_index(mp_obj_t self_in) {
    pin_af_obj_t *af = self_in;
    return MP_OBJ_NEW_SMALL_INT(af->idx);
}
STATIC MP_DEFINE_CONST_FUN_OBJ_1(pin_af_index_obj, pin_af_index);

/// \method name()
/// Return the name of the alternate function.
STATIC mp_obj_t pin_af_name(mp_obj_t self_in) {
    pin_af_obj_t *af = self_in;
    return MP_OBJ_NEW_QSTR(af->name);
}
STATIC MP_DEFINE_CONST_FUN_OBJ_1(pin_af_name_obj, pin_af_name);

/// \method reg()
/// Return the base register associated with the peripheral assigned to this
/// alternate function.
STATIC mp_obj_t pin_af_reg(mp_obj_t self_in) {
    pin_af_obj_t *af = self_in;
    return MP_OBJ_NEW_SMALL_INT((mp_uint_t)af->reg);
}
STATIC MP_DEFINE_CONST_FUN_OBJ_1(pin_af_reg_obj, pin_af_reg);

STATIC const mp_rom_map_elem_t pin_af_locals_dict_table[] = {
    { MP_ROM_QSTR(MP_QSTR_index),   MP_ROM_PTR(&pin_af_index_obj) },
    { MP_ROM_QSTR(MP_QSTR_name),    MP_ROM_PTR(&pin_af_name_obj) },
    { MP_ROM_QSTR(MP_QSTR_reg),     MP_ROM_PTR(&pin_af_reg_obj) },
};
STATIC MP_DEFINE_CONST_DICT(pin_af_locals_dict, pin_af_locals_dict_table);

const mp_obj_type_t pin_af_type = {
    { &mp_type_type },
    .name = MP_QSTR_PinAF,
    .print = pin_af_obj_print,
    .locals_dict = (mp_obj_dict_t*)&pin_af_locals_dict,
};

/******************************************************************************/
// Pin IRQ object

typedef struct _pin_irq_obj_t {
    mp_obj_base_t base;
    pin_obj_t pin;
} pin_irq_obj_t;

// STATIC const mp_obj_type_t pin_irq_type;

/*STATIC mp_obj_t pin_irq_call(mp_obj_t self_in, size_t n_args, size_t n_kw, const mp_obj_t *args) {
    pin_irq_obj_t *self = self_in;
    (void)self;
    return mp_const_none;
}*/

/*STATIC mp_obj_t pin_irq_trigger(size_t n_args, const mp_obj_t *args) {
    pin_irq_obj_t *self = args[0];
    (void)self;
    return mp_const_none;
}*/
// STATIC MP_DEFINE_CONST_FUN_OBJ_VAR_BETWEEN(pin_irq_trigger_obj, 1, 2, pin_irq_trigger);

// STATIC const mp_rom_map_elem_t pin_irq_locals_dict_table[] = {
//     { MP_ROM_QSTR(MP_QSTR_trigger),  MP_ROM_PTR(&pin_irq_trigger_obj) },
// };

// STATIC MP_DEFINE_CONST_DICT(pin_irq_locals_dict, pin_irq_locals_dict_table);

/*STATIC const mp_obj_type_t pin_irq_type = {
    { &mp_type_type },
    .name = MP_QSTR_IRQ,
    .call = pin_irq_call,
    .locals_dict = (mp_obj_dict_t*)&pin_irq_locals_dict,
};*/<|MERGE_RESOLUTION|>--- conflicted
+++ resolved
@@ -108,12 +108,7 @@
 
     #if PIN_DEBUG
     pin_class_debug = false;
-<<<<<<< HEAD
-=======
     #endif
-
-    hal_gpio_register_callback(gpio_irq_event_callback);
->>>>>>> 33fc69f9
 }
 
 // C API used to convert a user-supplied pin name into an ordinal pin number.
