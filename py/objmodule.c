--- conflicted
+++ resolved
@@ -23,16 +23,9 @@
 }
 
 const mp_obj_type_t module_type = {
-<<<<<<< HEAD
-    .base = { &mp_const_type },
-    .name = "module",
-    .print = module_print,
-    .methods = {{NULL, NULL},},
-=======
     { &mp_const_type },
     "module",
     .print = module_print,
->>>>>>> fd04bb3b
 };
 
 mp_obj_t mp_obj_new_module(qstr module_name) {
